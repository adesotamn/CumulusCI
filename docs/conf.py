--- conflicted
+++ resolved
@@ -126,11 +126,7 @@
         html_theme_path = [sphinx_rtd_theme.get_html_theme_path()]
     except ImportError as e:
         print("sphinx_rtd_theme not found, using default")
-<<<<<<< HEAD
-        html_theme = 'default'
-=======
         html_theme = "default"
->>>>>>> 18ca81ed
 
 # otherwise, readthedocs.org uses their theme by default, so no need to specify it
 # html_theme = 'default'
