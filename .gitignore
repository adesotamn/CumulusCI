--- conflicted
+++ resolved
@@ -14,9 +14,5 @@
 .idea/
 .tox/
 tags
-<<<<<<< HEAD
 .vscode/
-=======
-.vscode/
-.cache/
->>>>>>> c4fa29bb
+.cache/