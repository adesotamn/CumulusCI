from io import StringIO
from unittest.mock import Mock

import pytest
from cumulusci.utils.yaml.model_parser import (
    CCIDictModel,
    CCIModel,
    ValidationError,
    Field,
)


class Foo(CCIModel):
    bar: str = None
    fields_ = Field([], alias="fields")


class Document(CCIModel):
    __root__: Foo


class TestCCIModel:
    def test_fields_property(self):
        # JSON is YAML. Strange but true.
        foo = Document.parse_from_yaml(StringIO("{bar: 'blah'}"))
        assert type(foo) == Foo
        assert foo.fields_ == []
        assert foo.fields == []

        foo = Document.parse_from_yaml(StringIO("{bar: 'blah', fields: [1,2]}"))
        assert foo.fields == [1, 2]

        foo.fields = ["a", "b"]
        assert foo.fields == ["a", "b"]

    def test_parse_from_dict(self):
        assert Document.parse_obj({"bar": "blah"})

    def test_validate_data__success(self):
        assert Document.validate_data({"bar": "blah"})

    def test_validate_data__error(self):
        lf = Mock()
        with pytest.raises(ValidationError) as e:
            Document.validate_data({"foo": "fail"}, context="pytest", logfunc=lf)
        assert "pytest" in str(e.value)
        assert "foo" in str(e.value)
        lf.assert_called()
        assert "pytest" in lf.mock_calls[0][1][0]
        assert "foo" in lf.mock_calls[0][1][0]

    def test_validate_data__quietly(self):
        lf = Mock()
        Document.validate_data(
            {"foo": "fail"}, context="pytest", logfunc=lf, on_error="warn"
        )
        lf.assert_called()
        assert "pytest" in lf.mock_calls[0][1][0]
        assert "foo" in lf.mock_calls[0][1][0]

    def test_validate_on_error_param(self):
<<<<<<< HEAD
        with pytest.raises(ValueError):
            Document.validate_data({}, on_error="barn")
=======
        with pytest.raises(Exception) as e:
            Document.validate_data({}, on_error="barn")
        assert e.value.__class__ in [ValueError, TypeError]

    def test_getattr_missing(self):
        with pytest.raises(AttributeError):
            x = Document.parse_obj({})
            assert x
            x.foo
>>>>>>> b4aa8f71

    def test_error_messages(self):
        class FooWithError(CCIModel):
            bar: int = None

        class DocumentWithError(CCIModel):
            __root__: FooWithError

        s = StringIO("{bar: 'blah'}")
        s.name = "some_filename"
        with pytest.raises(ValidationError) as e:
            DocumentWithError.parse_from_yaml(s)
        assert "some_filename" in str(e.value)

    def test_error_messages__nested(self):
        class Foo(CCIModel):
            bar: int  # required

        class Bar(CCIModel):
            foo: Foo = None

        class Baz(CCIModel):
            bar: Bar = None

        class Document(CCIModel):
            __root__: Baz

        s = StringIO("{bar: {foo: {}}}")
        s.name = "some_filename"
        with pytest.raises(ValidationError) as e:
            Document.parse_from_yaml(s)
        assert "some_filename" in str(e.value)

    def test_fields_no_alias(self):
        class Foo(CCIDictModel):
            bar: str = None

        x = Foo.parse_obj({})
        assert x
        with pytest.raises(AttributeError):
            x.fields


class TestCCIDictModel:
    def test_fields_items(self):
        class Foo(CCIDictModel):
            bar: str = None
            fields_ = Field([], alias="fields")

        class Document(CCIDictModel):
            __root__: Foo

        # JSON is YAML. Strange but true.
        foo = Document.parse_from_yaml(StringIO("{bar: 'blah'}"))
        assert type(foo) == Foo
        assert foo["fields"] == []

        foo = Document.parse_from_yaml(StringIO("{bar: 'blah', fields: [1,2]}"))
        assert foo["fields"] == [1, 2]

        foo["fields"] = ["a", "b"]
        assert foo["fields"] == ["a", "b"]

    def test_getitem_missing(self):
        class Foo(CCIDictModel):
            bar: str = None
            fields_ = Field([], alias="fields")

        x = Foo.parse_obj({})
        assert x
        with pytest.raises(IndexError):
            x["foo"]

        assert "bar" in x
        assert "fields" in x
        assert x["fields"] == []

    def test_get(self):
        class Foo(CCIDictModel):
            bar: str = None
            fields_ = Field([], alias="fields")

        x = Foo.parse_obj({"bar": "q"})
        assert x.get("bar") == x.bar == x["bar"] == "q"
        assert x.get("xyzzy", 0) == 0
        assert x.get("xyzzy") is None
        assert x.get("fields") == []

    def test_del(self):
        class Foo(CCIDictModel):
            bar: str = None
            fields_ = Field([], alias="fields")

        x = Foo.parse_obj({"bar": "q"})
        assert x["bar"] == x.bar == "q"
        assert "bar" in x
        del x["bar"]
        assert "bar" not in x
        assert x.get("bar") is None

        assert x["fields"] == x.fields == []
        assert "fields" in x
        del x["fields"]
        assert "fields" not in x
        assert x.get("fields") is None<|MERGE_RESOLUTION|>--- conflicted
+++ resolved
@@ -59,10 +59,6 @@
         assert "foo" in lf.mock_calls[0][1][0]
 
     def test_validate_on_error_param(self):
-<<<<<<< HEAD
-        with pytest.raises(ValueError):
-            Document.validate_data({}, on_error="barn")
-=======
         with pytest.raises(Exception) as e:
             Document.validate_data({}, on_error="barn")
         assert e.value.__class__ in [ValueError, TypeError]
@@ -72,7 +68,6 @@
             x = Document.parse_obj({})
             assert x
             x.foo
->>>>>>> b4aa8f71
 
     def test_error_messages(self):
         class FooWithError(CCIModel):
