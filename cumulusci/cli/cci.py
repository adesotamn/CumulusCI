from collections import defaultdict
from urllib.parse import urlparse

import code
import functools
import json
import re
import os
import platform
import pdb
import shutil
import sys
import time
import traceback
from datetime import datetime
import webbrowser
import contextlib
from pathlib import Path
import runpy

import click
import github3
import pkg_resources
import requests
from requests import exceptions
from rst2ansi import rst2ansi
from jinja2 import Environment
from jinja2 import PackageLoader

import cumulusci
from cumulusci.core.config import OrgConfig
from cumulusci.core.config import ScratchOrgConfig
from cumulusci.core.config import ServiceConfig
from cumulusci.core.config import TaskConfig
from cumulusci.core.config import BaseGlobalConfig
from cumulusci.core.github import create_gist, get_github_api
from cumulusci.core.exceptions import OrgNotFound
from cumulusci.core.exceptions import CumulusCIException
from cumulusci.core.exceptions import ServiceNotConfigured
from cumulusci.core.exceptions import FlowNotFoundError


from cumulusci.core.utils import import_global
from cumulusci.cli.runtime import CliRuntime
from cumulusci.cli.runtime import get_installed_version
from cumulusci.cli.ui import CliTable, CROSSMARK
from cumulusci.salesforce_api.utils import get_simple_salesforce_connection
from cumulusci.utils import doc_task, tee_stdout_stderr
from cumulusci.utils import parse_api_datetime
from cumulusci.utils import get_cci_upgrade_command
from cumulusci.oauth.salesforce import CaptureSalesforceOAuth

from .logger import init_logger, get_gist_logger


@contextlib.contextmanager
def timestamp_file():
    """Opens a file for tracking the time of the last version check"""
    config_dir = os.path.join(
        os.path.expanduser("~"), BaseGlobalConfig.config_local_dir
    )

    if not os.path.exists(config_dir):
        os.mkdir(config_dir)

    timestamp_file = os.path.join(config_dir, "cumulus_timestamp")

    try:
        with open(timestamp_file, "r+") as f:
            yield f
    except IOError:  # file does not exist
        with open(timestamp_file, "w+") as f:
            yield f


FINAL_VERSION_RE = re.compile(r"^[\d\.]+$")


def is_final_release(version: str) -> bool:
    """Returns bool whether version string should be considered a final release.

    cumulusci versions are considered final if they contain only digits and periods.
    e.g. 1.0.1 is final but 2.0b1 and 2.0.dev0 are not.
    """
    return bool(FINAL_VERSION_RE.match(version))


def get_latest_final_version():
    """ return the latest version of cumulusci in pypi, be defensive """
    # use the pypi json api https://wiki.python.org/moin/PyPIJSON
    res = requests.get("https://pypi.org/pypi/cumulusci/json", timeout=5).json()
    with timestamp_file() as f:
        f.write(str(time.time()))
    versions = []
    for versionstring in res["releases"].keys():
        if not is_final_release(versionstring):
            continue
        versions.append(pkg_resources.parse_version(versionstring))
    versions.sort(reverse=True)
    return versions[0]


def check_latest_version():
    """ checks for the latest version of cumulusci from pypi, max once per hour """
    check = True

    with timestamp_file() as f:
        timestamp = float(f.read() or 0)
    delta = time.time() - timestamp
    check = delta > 3600

    if check:
        try:
            latest_version = get_latest_final_version()
        except requests.exceptions.RequestException as e:
            click.echo("Error checking cci version:")
            click.echo(str(e))
            return

        result = latest_version > get_installed_version()
        click.echo("Checking the version!")
        if result:
            click.echo(
                f"""An update to CumulusCI is available. To install the update, run this command: {get_cci_upgrade_command()}"""
            )


def render_recursive(data, indent=None):
    if indent is None:
        indent = 0
    indent_str = " " * indent
    if isinstance(data, list):
        for item in data:
            if isinstance(item, (bytes, str)):
                click.echo(f"{indent_str}- {item}")
            else:
                click.echo(f"{indent_str}-")
                render_recursive(item, indent=indent + 4)
    elif isinstance(data, dict):
        for key, value in data.items():
            key_str = click.style(str(key) + ":", bold=True)
            if isinstance(value, list):
                click.echo(f"{indent_str}{key_str}")
                render_recursive(value, indent=indent + 4)
            elif isinstance(value, dict):
                click.echo(f"{indent_str}{key_str}")
                render_recursive(value, indent=indent + 4)
            else:
                click.echo(f"{indent_str}{key_str} {value}")


# global reference to active runtime
RUNTIME = None


def pass_runtime(func=None, require_project=True, require_keychain=False):
    """Decorator which passes the CCI runtime object as the first arg to a click command."""

    def decorate(func):
        def new_func(*args, **kw):
            runtime = RUNTIME
            if require_project and runtime.project_config is None:
                raise runtime.project_config_error
            if require_keychain:
                runtime._load_keychain()
            func(RUNTIME, *args, **kw)

        return functools.update_wrapper(new_func, func)

    if func is None:
        return decorate
    else:
        return decorate(func)


SUGGEST_ERROR_COMMAND = (
    """Type `cci error --help` for more information about debugging errors."""
)


#
# Root command
#
def main(args=None):
    """Main CumulusCI CLI entry point.

    This runs as the first step in processing any CLI command.

    This wraps the `click` library in order to do some initialization and centralized error handling.
    """
    with contextlib.ExitStack() as stack:
        args = args or sys.argv
        # Check for updates _unless_ we've been asked to output JSON,
        # or if we're going to check anyway as part of the `version` command.
        is_version_command = len(args) > 1 and args[1] == "version"
        if "--json" not in args and not is_version_command:
            check_latest_version()

        # Load CCI config
        global RUNTIME
        RUNTIME = CliRuntime(load_keychain=False)
        RUNTIME.check_cumulusci_version()

        # Configure logging
        debug = "--debug" in args
        if debug:
            args.remove("--debug")

        # Only create logfiles for commands
        # that are not `cci gist`
        is_gist_command = len(args) > 2 and args[2] == "gist"
        if not is_gist_command:
            logger = get_gist_logger()
            stack.enter_context(tee_stdout_stderr(args, logger))

        init_logger(log_requests=debug)
        # Hand CLI processing over to click, but handle exceptions
        try:
            cli(standalone_mode=False)
        except click.Abort:  # Keyboard interrupt
            show_debug_info() if debug else click.echo("\nAborted!")
            sys.exit(1)
        except exceptions.ConnectionError as e:
            show_debug_info() if debug else handle_connection_error(e)
            sys.exit(1)
        except Exception as e:
<<<<<<< HEAD
            show_debug_info() if debug else handle_generic_error(e, is_gist_command)
=======
            # Display the error
            if debug:
                traceback.print_exc()
                pdb.post_mortem()
            else:
                click.echo(click.style(f"Error: {e}", fg="red"))
                # Only suggest gist command if it wasn't run
                if not is_gist_command:
                    click.echo(click.style(SUGGEST_ERROR_COMMAND, fg="yellow"))

                with open(CCI_LOGFILE_PATH, "a") as log_file:
                    traceback.print_exc(file=log_file)  # log stacktrace silently
            # TODO: errorsdb
            # Return a non-zero exit code to indicate a problem
>>>>>>> 25712621
            sys.exit(1)


def handle_connection_error(error):
    """Inform user that their network may be the problem"""
    click.echo(
        click.style(
            f"We encountered an error with your internet connection. Please check your connection and try the last cci command again.\nError: {error}\n{traceback.print_exc()}",
            fg="red",
        )
    )


def handle_generic_error(error, is_gist_cmd):
    """Displays the error back to the user, prompts user to investigate further
    with `cci error` commands, and writes the traceback to the latest logfile"""
    click.echo(click.style(f"Error: {error}", fg="red"))
    # Only suggest gist command if it wasn't run
    if not is_gist_cmd:
        click.echo(click.style(SUGGEST_GIT_GIST_COMMAND, fg="yellow"))

    with open(CCI_LOGFILE_PATH, "a") as log_file:
        traceback.print_exc(file=log_file)  # log stacktrace silently


def show_debug_info():
    """Displays the traceback and opens pdb"""
    traceback.print_exc()
    pdb.post_mortem()


@click.group("main", help="")
def cli():
    """Top-level `click` command group."""


@cli.command(name="version", help="Print the current version of CumulusCI")
def version():
    click.echo("CumulusCI version: ", nl=False)
    click.echo(click.style(cumulusci.__version__, bold=True), nl=False)
    click.echo(f" ({sys.argv[0]})")
    click.echo(f"Python version: {sys.version.split()[0]}", nl=False)
    click.echo(f" ({sys.executable})")

    click.echo()
    current_version = get_installed_version()
    latest_version = get_latest_final_version()
    if latest_version > current_version:
        click.echo(
            f"There is a newer version of CumulusCI available ({str(latest_version)})."
        )
        click.echo(f"To upgrade, run `{get_cci_upgrade_command()}`")
        click.echo(
            f"Release notes: https://github.com/SFDO-Tooling/CumulusCI/releases/tag/v{str(latest_version)}"
        )
    else:
        click.echo("You have the latest version of CumulusCI.")

    click.echo()


@cli.command(name="shell", help="Drop into a Python shell")
@click.option("--script", help="Path to a script to run", type=click.Path())
@click.option("--python", help="Python code to run directly")
@pass_runtime(require_project=False, require_keychain=True)
def shell(runtime, script=None, python=None):
    # alias for backwards-compatibility
    config = runtime  # noQA

    if script:
        if python:
            raise click.UsageError("Cannot specify both --script and --python")
        runpy.run_path(script, init_globals={**globals(), **locals()})
    elif python:
        exec(python)
    else:
        code.interact(local={**globals(), **locals()})


CCI_LOGFILE_PATH = Path.home() / ".cumulusci" / "logs" / "cci.log"
GIST_404_ERR_MSG = """A 404 error code was returned when trying to create your gist.
Please ensure that your GitHub personal access token has the 'Create gists' scope."""


def get_context_info():
    host_info = platform.uname()

    info = []
    info.append(f"CumulusCI version: {cumulusci.__version__}")
    info.append(f"Python version: {sys.version.split()[0]} ({sys.executable})")
    info.append(f"Environment Info: {host_info.system} / {host_info.machine}")
    return "\n".join(info)


# Top Level Groups


@cli.group(
    "project", help="Commands for interacting with project repository configurations"
)
def project():
    pass


@cli.group("org", help="Commands for connecting and interacting with Salesforce orgs")
def org():
    pass


@cli.group("task", help="Commands for finding and running tasks for a project")
def task():
    pass


@cli.group("flow", help="Commands for finding and running flows for a project")
def flow():
    pass


@cli.group("service", help="Commands for connecting services to the keychain")
def service():
    pass


@cli.group("error")
def error():
    """
    If you'd like to dig into an error more yourself,
    you can get the last few lines of context about it
    from `cci error info`.

    If you'd like to submit it to a developer for conversation,
    you can use the `cci error gist` command. Just make sure
    that your GitHub access token has the 'create gist' scope.

    For more information on working with errors in CumulusCI visit:
    https://cumulusci.readthedocs.io/en/latest/features.html#working-with-errors
    """


# Commands for group: project


def validate_project_name(value):
    if not re.match(r"^[a-zA-Z0-9_-]+$", value):
        raise click.UsageError(
            "Invalid project name. Allowed characters: "
            "letters, numbers, dash, and underscore"
        )
    return value


@project.command(
    name="init", help="Initialize a new project for use with the cumulusci toolbelt"
)
@pass_runtime(require_project=False)
def project_init(runtime):
    if not os.path.isdir(".git"):
        raise click.ClickException("You are not in the root of a Git repository")

    if os.path.isfile("cumulusci.yml"):
        raise click.ClickException("This project already has a cumulusci.yml file")

    context = {"cci_version": cumulusci.__version__}

    # Prep jinja2 environment for rendering files
    env = Environment(
        loader=PackageLoader(
            "cumulusci", os.path.join("files", "templates", "project")
        ),
        trim_blocks=True,
        lstrip_blocks=True,
    )

    # Project and Package Info
    click.echo()
    click.echo(click.style("# Project Info", bold=True, fg="blue"))
    click.echo(
        "The following prompts will collect general information about the project"
    )

    project_name = os.path.split(os.getcwd())[-1:][0]
    click.echo()
    click.echo(
        "Enter the project name.  The name is usually the same as your repository name.  NOTE: Do not use spaces in the project name!"
    )
    context["project_name"] = click.prompt(
        click.style("Project Name", bold=True),
        default=project_name,
        value_proc=validate_project_name,
    )

    click.echo()
    click.echo(
        "CumulusCI uses an unmanaged package as a container for your project's metadata.  Enter the name of the package you want to use."
    )
    context["package_name"] = click.prompt(
        click.style("Package Name", bold=True), default=project_name
    )

    click.echo()
    context["package_namespace"] = None
    if click.confirm(
        click.style("Is this a managed package project?", bold=True), default=False
    ):
        click.echo(
            "Enter the namespace assigned to the managed package for this project"
        )
        context["package_namespace"] = click.prompt(
            click.style("Package Namespace", bold=True), default=project_name
        )

    click.echo()
    context["api_version"] = click.prompt(
        click.style("Salesforce API Version", bold=True),
        default=runtime.global_config.project__package__api_version,
    )

    click.echo()
    click.echo(
        "Salesforce metadata can be stored using Metadata API format or DX source format. "
        "Which do you want to use?"
    )
    context["source_format"] = click.prompt(
        click.style("Source format", bold=True),
        type=click.Choice(["sfdx", "mdapi"]),
        default="sfdx",
    )

    # Dependencies
    dependencies = []
    click.echo(click.style("# Extend Project", bold=True, fg="blue"))
    click.echo(
        "CumulusCI makes it easy to build extensions of other projects configured for CumulusCI like Salesforce.org's NPSP and EDA.  If you are building an extension of another project using CumulusCI and have access to its Github repository, use this section to configure this project as an extension."
    )
    if click.confirm(
        click.style(
            "Are you extending another CumulusCI project such as NPSP or EDA?",
            bold=True,
        ),
        default=False,
    ):
        click.echo("Please select from the following options:")
        click.echo("  1: EDA (https://github.com/SalesforceFoundation/EDA)")
        click.echo("  2: NPSP (https://github.com/SalesforceFoundation/NPSP)")
        click.echo(
            "  3: Github URL (provide a URL to a Github repository configured for CumulusCI)"
        )
        selection = click.prompt(click.style("Enter your selection", bold=True))
        github_url = {
            "1": "https://github.com/SalesforceFoundation/EDA",
            "2": "https://github.com/SalesforceFoundation/NPSP",
        }.get(selection)
        if github_url is None:
            print(selection)
            github_url = click.prompt(
                click.style("Enter the Github Repository URL", bold=True)
            )
        dependencies.append({"type": "github", "url": github_url})
    context["dependencies"] = dependencies

    # Git Configuration
    git_config = {}
    click.echo()
    click.echo(click.style("# Git Configuration", bold=True, fg="blue"))
    click.echo(
        "CumulusCI assumes your default branch is master, your feature branches are named feature/*, your beta release tags are named beta/*, and your release tags are release/*.  If you want to use a different branch/tag naming scheme, you can configure the overrides here.  Otherwise, just accept the defaults."
    )

    git_default_branch = click.prompt(
        click.style("Default Branch", bold=True), default="master"
    )
    if (
        git_default_branch
        and git_default_branch != runtime.global_config.project__git__default_branch
    ):
        git_config["default_branch"] = git_default_branch

    git_prefix_feature = click.prompt(
        click.style("Feature Branch Prefix", bold=True), default="feature/"
    )
    if (
        git_prefix_feature
        and git_prefix_feature != runtime.global_config.project__git__prefix_feature
    ):
        git_config["prefix_feature"] = git_prefix_feature

    git_prefix_beta = click.prompt(
        click.style("Beta Tag Prefix", bold=True), default="beta/"
    )
    if (
        git_prefix_beta
        and git_prefix_beta != runtime.global_config.project__git__prefix_beta
    ):
        git_config["prefix_beta"] = git_prefix_beta

    git_prefix_release = click.prompt(
        click.style("Release Tag Prefix", bold=True), default="release/"
    )
    if (
        git_prefix_release
        and git_prefix_release != runtime.global_config.project__git__prefix_release
    ):
        git_config["prefix_release"] = git_prefix_release

    context["git"] = git_config

    #     test:
    click.echo()
    click.echo(click.style("# Apex Tests Configuration", bold=True, fg="blue"))
    click.echo(
        "The CumulusCI Apex test runner uses a SOQL where clause to select which tests to run.  Enter the SOQL pattern to use to match test class names."
    )

    test_name_match = click.prompt(
        click.style("Test Name Match", bold=True),
        default=runtime.global_config.project__test__name_match,
    )
    if (
        test_name_match
        and test_name_match == runtime.global_config.project__test__name_match
    ):
        test_name_match = None
    context["test_name_match"] = test_name_match

    # Render templates
    for name in (".gitignore", "README.md", "cumulusci.yml"):
        template = env.get_template(name)
        with open(name, "w") as f:
            f.write(template.render(**context))

    # Create source directory
    source_path = "force-app" if context["source_format"] == "sfdx" else "src"
    if not os.path.isdir(source_path):
        os.mkdir(source_path)

    # Create sfdx-project.json
    if not os.path.isfile("sfdx-project.json"):

        sfdx_project = {
            "packageDirectories": [{"path": "force-app", "default": True}],
            "namespace": context["package_namespace"],
            "sourceApiVersion": context["api_version"],
        }
        with open("sfdx-project.json", "w") as f:
            f.write(json.dumps(sfdx_project))

    # Create orgs subdir
    if not os.path.isdir("orgs"):
        os.mkdir("orgs")

    template = env.get_template("scratch_def.json")
    with open(os.path.join("orgs", "beta.json"), "w") as f:
        f.write(
            template.render(
                package_name=context["package_name"],
                org_name="Beta Test Org",
                edition="Developer",
                managed=True,
            )
        )
    with open(os.path.join("orgs", "dev.json"), "w") as f:
        f.write(
            template.render(
                package_name=context["package_name"],
                org_name="Dev Org",
                edition="Developer",
                managed=False,
            )
        )
    with open(os.path.join("orgs", "feature.json"), "w") as f:
        f.write(
            template.render(
                package_name=context["package_name"],
                org_name="Feature Test Org",
                edition="Developer",
                managed=False,
            )
        )
    with open(os.path.join("orgs", "release.json"), "w") as f:
        f.write(
            template.render(
                package_name=context["package_name"],
                org_name="Release Test Org",
                edition="Enterprise",
                managed=True,
            )
        )

    # create robot folder structure and starter files
    if not os.path.isdir("robot"):
        test_folder = os.path.join("robot", context["project_name"], "tests")
        resource_folder = os.path.join("robot", context["project_name"], "resources")
        doc_folder = os.path.join("robot", context["project_name"], "doc")

        os.makedirs(test_folder)
        os.makedirs(resource_folder)
        os.makedirs(doc_folder)
        test_src = os.path.join(
            cumulusci.__location__,
            "robotframework",
            "tests",
            "salesforce",
            "create_contact.robot",
        )
        test_dest = os.path.join(test_folder, "create_contact.robot")
        shutil.copyfile(test_src, test_dest)

    # Create pull request template
    if not os.path.isdir(".github"):
        os.mkdir(".github")
        with open(os.path.join(".github", "PULL_REQUEST_TEMPLATE.md"), "w") as f:
            f.write(
                """

# Critical Changes

# Changes

# Issues Closed
"""
            )

    # Create datasets folder
    if not os.path.isdir("datasets"):
        os.mkdir("datasets")
        template = env.get_template("mapping.yml")
        with open(os.path.join("datasets", "mapping.yml"), "w") as f:
            f.write(template.render(**context))

    click.echo(
        click.style(
            "Your project is now initialized for use with CumulusCI",
            bold=True,
            fg="green",
        )
    )


@project.command(
    name="info", help="Display information about the current project's configuration"
)
@pass_runtime
def project_info(runtime):
    render_recursive(runtime.project_config.project)


@project.command(
    name="dependencies",
    help="Displays the current dependencies for the project.  If the dependencies section has references to other github repositories, the repositories are inspected and a static list of dependencies is created",
)
@pass_runtime(require_keychain=True)
def project_dependencies(runtime):
    dependencies = runtime.project_config.get_static_dependencies()
    for line in runtime.project_config.pretty_dependencies(dependencies):
        click.echo(line)


# Commands for group: service


@service.command(name="list", help="List services available for configuration and use")
@click.option("--plain", is_flag=True, help="Print the table using plain ascii.")
@click.option("--json", "print_json", is_flag=True, help="Print a json string")
@pass_runtime(require_project=False, require_keychain=True)
def service_list(runtime, plain, print_json):
    services = (
        runtime.project_config.services
        if runtime.project_config is not None
        else runtime.global_config.services
    )
    configured_services = runtime.keychain.list_services()
    plain = plain or runtime.global_config.cli__plain_output

    data = [["Name", "Description", "Configured"]]
    for serv, schema in services.items():
        schema["configured"] = serv in configured_services
        data.append([serv, schema["description"], schema["configured"]])

    if print_json:
        click.echo(json.dumps(services))
        return None

    rows_to_dim = [row_index for row_index, row in enumerate(data) if not row[2]]
    table = CliTable(
        data,
        title="Services",
        wrap_cols=["Description"],
        bool_cols=["Configured"],
        dim_rows=rows_to_dim,
    )
    table.echo(plain)


class ConnectServiceCommand(click.MultiCommand):
    def _get_services_config(self, runtime):
        return (
            runtime.project_config.services
            if runtime.project_config
            else runtime.global_config.services
        )

    def list_commands(self, ctx):
        """ list the services that can be configured """
        services = self._get_services_config(RUNTIME)
        return sorted(services.keys())

    def _build_param(self, attribute, details):
        req = details["required"]
        return click.Option((f"--{attribute}",), prompt=req, required=req)

    def get_command(self, ctx, name):
        runtime = RUNTIME
        runtime._load_keychain()
        services = self._get_services_config(RUNTIME)
        try:
            service_config = services[name]
        except KeyError:
            raise click.UsageError(f"Sorry, I don't know about the '{name}' service.")
        attributes = service_config["attributes"].items()

        params = [self._build_param(attr, cnfg) for attr, cnfg in attributes]
        if runtime.project_config is not None:
            params.append(click.Option(("--project",), is_flag=True))

        def callback(*args, **kwargs):
            if runtime.project_config is None:
                project = False
            else:
                project = kwargs.pop("project", False)
            serv_conf = dict(
                (k, v) for k, v in list(kwargs.items()) if v is not None
            )  # remove None values

            # A service can define a callable to validate the service config
            validator_path = service_config.get("validator")
            if validator_path:
                validator = import_global(validator_path)
                validator(serv_conf)

            runtime.keychain.set_service(name, ServiceConfig(serv_conf), project)
            if project:
                click.echo(f"{name} is now configured for this project.")
            else:
                click.echo(f"{name} is now configured for all CumulusCI projects.")

        ret = click.Command(name, params=params, callback=callback)
        return ret


@service.command(
    cls=ConnectServiceCommand, name="connect", help="Connect a CumulusCI task service"
)
def service_connect():
    pass


@service.command(name="info", help="Show the details of a connected service")
@click.argument("service_name")
@click.option("--plain", is_flag=True, help="Print the table using plain ascii.")
@pass_runtime(require_project=False, require_keychain=True)
def service_info(runtime, service_name, plain):
    try:
        plain = plain or runtime.global_config.cli__plain_output
        service_config = runtime.keychain.get_service(service_name)
        service_data = [["Key", "Value"]]
        service_data.extend(
            [
                [click.style(k, bold=True), str(v)]
                for k, v in service_config.config.items()
            ]
        )
        wrap_cols = ["Value"] if not plain else None
        service_table = CliTable(service_data, title=service_name, wrap_cols=wrap_cols)
        service_table._table.inner_heading_row_border = False
        service_table.echo(plain)
    except ServiceNotConfigured:
        click.echo(
            "{0} is not configured for this project.  Use service connect {0} to configure.".format(
                service_name
            )
        )


# Commands for group: org


@org.command(
    name="browser",
    help="Opens a browser window and logs into the org using the stored OAuth credentials",
)
@click.argument("org_name", required=False)
@pass_runtime(require_project=False, require_keychain=True)
def org_browser(runtime, org_name):
    org_name, org_config = runtime.get_org(org_name)
    org_config.refresh_oauth_token(runtime.keychain)

    webbrowser.open(org_config.start_url)
    # Save the org config in case it was modified
    runtime.keychain.set_org(org_config)


@org.command(
    name="connect", help="Connects a new org's credentials using OAuth Web Flow"
)
@click.argument("org_name")
@click.option(
    "--sandbox", is_flag=True, help="If set, connects to a Salesforce sandbox org"
)
@click.option(
    "--login-url",
    help="If set, login to this hostname.",
    default="https://login.salesforce.com",
)
@click.option(
    "--default",
    is_flag=True,
    help="If set, sets the connected org as the new default org",
)
@click.option(
    "--global-org", help="Set True if org should be used by any project", is_flag=True
)
@pass_runtime(require_project=False, require_keychain=True)
def org_connect(runtime, org_name, sandbox, login_url, default, global_org):
    runtime.check_org_overwrite(org_name)

    connected_app = runtime.keychain.get_service("connected_app")
    if sandbox:
        login_url = "https://test.salesforce.com"

    oauth_capture = CaptureSalesforceOAuth(
        client_id=connected_app.client_id,
        client_secret=connected_app.client_secret,
        callback_url=connected_app.callback_url,
        auth_site=login_url,
        scope="web full refresh_token",
    )
    oauth_dict = oauth_capture()
    org_config = OrgConfig(oauth_dict, org_name)
    org_config.load_userinfo()
    org_config._load_orginfo()
    if org_config.organization_sobject["TrialExpirationDate"] is None:
        org_config.config["expires"] = "Persistent"
    else:
        org_config.config["expires"] = parse_api_datetime(
            org_config.organization_sobject["TrialExpirationDate"]
        ).date()

    global_org = global_org or runtime.project_config is None
    runtime.keychain.set_org(org_config, global_org)

    if default:
        runtime.keychain.set_default_org(org_name)
        click.echo(f"{org_name} is now the default org")


@org.command(name="default", help="Sets an org as the default org for tasks and flows")
@click.argument("org_name")
@click.option(
    "--unset",
    is_flag=True,
    help="Unset the org as the default org leaving no default org selected",
)
@pass_runtime(require_keychain=True)
def org_default(runtime, org_name, unset):
    if unset:
        runtime.keychain.unset_default_org()
        click.echo(f"{org_name} is no longer the default org.  No default org set.")
    else:
        runtime.keychain.set_default_org(org_name)
        click.echo(f"{org_name} is now the default org")


@org.command(name="import", help="Import a scratch org from Salesforce DX")
@click.argument("username_or_alias")
@click.argument("org_name")
@pass_runtime(require_keychain=True)
def org_import(runtime, username_or_alias, org_name):
    org_config = {"username": username_or_alias}
    scratch_org_config = ScratchOrgConfig(org_config, org_name)
    scratch_org_config.config["created"] = True

    info = scratch_org_config.scratch_info
    scratch_org_config.config["days"] = calculate_org_days(info)
    scratch_org_config.config["date_created"] = parse_api_datetime(info["created_date"])

    runtime.keychain.set_org(scratch_org_config)
    click.echo(
        "Imported scratch org: {org_id}, username: {username}".format(
            **scratch_org_config.scratch_info
        )
    )


def calculate_org_days(info):
    """Returns the difference in days between created_date (ISO 8601),
    and expiration_date (%Y-%m-%d)"""
    if not info.get("created_date") or not info.get("expiration_date"):
        return 1
    created_date = parse_api_datetime(info["created_date"]).date()
    expires_date = datetime.strptime(info["expiration_date"], "%Y-%m-%d").date()
    return abs((expires_date - created_date).days)


@org.command(name="info", help="Display information for a connected org")
@click.argument("org_name", required=False)
@click.option("print_json", "--json", is_flag=True, help="Print as JSON")
@pass_runtime(require_project=False, require_keychain=True)
def org_info(runtime, org_name, print_json):
    org_name, org_config = runtime.get_org(org_name)
    org_config.refresh_oauth_token(runtime.keychain)

    if print_json:
        click.echo(
            json.dumps(
                org_config.config,
                sort_keys=True,
                indent=4,
                default=str,
                separators=(",", ": "),
            )
        )
    else:
        UI_KEYS = [
            "config_file",
            "config_name",
            "created",
            "date_created",
            "days",
            "default",
            "email_address",
            "instance_url",
            "is_sandbox",
            "namespaced",
            "org_id",
            "org_type",
            "password",
            "scratch",
            "scratch_org_type",
            "set_password",
            "sfdx_alias",
            "username",
        ]
        keys = [key for key in org_config.config.keys() if key in UI_KEYS]
        pairs = [[key, str(org_config.config[key])] for key in keys]
        pairs.append(["api_version", org_config.latest_api_version])
        pairs.sort()
        table_data = [["Key", "Value"]]
        table_data.extend(
            [[click.style(key, bold=True), value] for key, value in pairs]
        )
        table = CliTable(table_data, wrap_cols=["Value"])
        table.echo()

        if org_config.scratch and org_config.expires:
            click.echo("Org expires on {:%c}".format(org_config.expires))

    # Save the org config in case it was modified
    runtime.keychain.set_org(org_config)


@org.command(name="list", help="Lists the connected orgs for the current project")
@click.option("--plain", is_flag=True, help="Print the table using plain ascii.")
@pass_runtime(require_project=False, require_keychain=True)
def org_list(runtime, plain):
    plain = plain or runtime.global_config.cli__plain_output
    header = ["Name", "Default", "Username", "Expires"]
    persistent_data = [header]
    scratch_data = [header[:2] + ["Days", "Expired", "Config", "Domain"]]
    org_configs = {
        org: runtime.keychain.get_org(org) for org in runtime.keychain.list_orgs()
    }
    rows_to_dim = []
    for org, org_config in org_configs.items():
        row = [org, org_config.default]
        if isinstance(org_config, ScratchOrgConfig):
            org_days = org_config.format_org_days()
            if org_config.expired:
                domain = ""
            else:
                instance_url = org_config.config.get("instance_url", "")
                domain = urlparse(instance_url).hostname or ""
                if domain:
                    domain = domain.replace(".my.salesforce.com", "")
            row.extend(
                [org_days, not org_config.active, org_config.config_name, domain]
            )
            scratch_data.append(row)
        else:
            username = org_config.config.get(
                "username", org_config.userinfo__preferred_username
            )
            row.append(username)
            row.append(org_config.expires or "Unknown")
            persistent_data.append(row)

    rows_to_dim = [row_index for row_index, row in enumerate(scratch_data) if row[3]]
    scratch_table = CliTable(
        scratch_data, title="Scratch Orgs", bool_cols=["Default"], dim_rows=rows_to_dim
    )
    scratch_table.stringify_boolean_col(col_name="Expired", true_str=CROSSMARK)
    scratch_table.echo(plain)

    wrap_cols = ["Username"] if not plain else None
    persistent_table = CliTable(
        persistent_data,
        title="Connected Orgs",
        wrap_cols=wrap_cols,
        bool_cols=["Default"],
    )
    persistent_table.echo(plain)


@org.command(name="remove", help="Removes an org from the keychain")
@click.argument("org_name")
@click.option(
    "--global-org",
    is_flag=True,
    help="Set this option to force remove a global org.  Default behavior is to error if you attempt to delete a global org.",
)
@pass_runtime(require_project=False, require_keychain=True)
def org_remove(runtime, org_name, global_org):
    try:
        org_config = runtime.keychain.get_org(org_name)
    except OrgNotFound:
        raise click.ClickException(f"Org {org_name} does not exist in the keychain")

    if org_config.can_delete():
        click.echo("A scratch org was already created, attempting to delete...")
        try:
            org_config.delete_org()
        except Exception as e:
            click.echo("Deleting scratch org failed with error:")
            click.echo(e)

    global_org = global_org or runtime.project_config is None
    runtime.keychain.remove_org(org_name, global_org)


@org.command(
    name="scratch", help="Connects a Salesforce DX Scratch Org to the keychain"
)
@click.argument("config_name")
@click.argument("org_name")
@click.option(
    "--default",
    is_flag=True,
    help="If set, sets the connected org as the new default org",
)
@click.option(
    "--devhub", help="If provided, overrides the devhub used to create the scratch org"
)
@click.option(
    "--days",
    help="If provided, overrides the scratch config default days value for how many days the scratch org should persist",
)
@click.option(
    "--no-password", is_flag=True, help="If set, don't set a password for the org"
)
@pass_runtime(require_keychain=True)
def org_scratch(runtime, config_name, org_name, default, devhub, days, no_password):
    runtime.check_org_overwrite(org_name)

    scratch_configs = getattr(runtime.project_config, "orgs__scratch")
    if not scratch_configs:
        raise click.UsageError("No scratch org configs found in cumulusci.yml")
    scratch_config = scratch_configs.get(config_name)
    if not scratch_config:
        raise click.UsageError(
            f"No scratch org config named {config_name} found in the cumulusci.yml file"
        )

    if devhub:
        scratch_config["devhub"] = devhub

    runtime.keychain.create_scratch_org(
        org_name, config_name, days, set_password=not (no_password)
    )

    if default:
        runtime.keychain.set_default_org(org_name)
        click.echo(f"{org_name} is now the default org")
    else:
        click.echo(f"{org_name} is configured for use")


@org.command(
    name="scratch_delete",
    help="Deletes a Salesforce DX Scratch Org leaving the config in the keychain for regeneration",
)
@click.argument("org_name")
@pass_runtime(require_keychain=True)
def org_scratch_delete(runtime, org_name):
    org_config = runtime.keychain.get_org(org_name)
    if not org_config.scratch:
        raise click.UsageError(f"Org {org_name} is not a scratch org")

    org_config.delete_org()

    runtime.keychain.set_org(org_config)


@org.command(
    name="shell",
    help="Drop into a Python shell with a simple_salesforce connection in `sf`, "
    "as well as the `org_config` and `project_config`.",
)
@click.argument("org_name", required=False)
@click.option("--script", help="Path to a script to run", type=click.Path())
@click.option("--python", help="Python code to run directly")
@pass_runtime(require_keychain=True)
def org_shell(runtime, org_name, script=None, python=None):
    org_name, org_config = runtime.get_org(org_name)
    org_config.refresh_oauth_token(runtime.keychain)

    sf = get_simple_salesforce_connection(runtime.project_config, org_config)
    globals = {
        "sf": sf,
        "org_config": org_config,
        "project_config": runtime.project_config,
    }

    if script:
        if python:
            raise click.UsageError("Cannot specify both --script and --python")
        runpy.run_path(script, init_globals=globals)
    elif python:
        exec(python)
    else:
        code.interact(
            banner=f"Use `sf` to access org `{org_name}` via simple_salesforce",
            local=globals,
        )

    # Save the org config in case it was modified
    runtime.keychain.set_org(org_config)


# Commands for group: task


@task.command(name="list", help="List available tasks for the current context")
@click.option("--plain", is_flag=True, help="Print the table using plain ascii.")
@click.option("--json", "print_json", is_flag=True, help="Print a json string")
@pass_runtime(require_project=False)
def task_list(runtime, plain, print_json):
    task_groups = {}
    tasks = (
        runtime.project_config.list_tasks()
        if runtime.project_config is not None
        else runtime.global_config.list_tasks()
    )
    plain = plain or runtime.global_config.cli__plain_output

    if print_json:
        click.echo(json.dumps(tasks))
        return None

    for task in tasks:
        group = task["group"] or "Other"
        if group not in task_groups:
            task_groups[group] = []
        task_groups[group].append([task["name"], task["description"]])

    for group, tasks in task_groups.items():
        data = [["Task", "Description"]]
        data.extend(sorted(tasks))
        table = CliTable(data, group, wrap_cols=["Description"])
        table.echo(plain)

    click.echo(
        "Use "
        + click.style("cci task info <task_name>", bold=True)
        + " to get more information about a task."
    )


@task.command(name="doc", help="Exports RST format documentation for all tasks")
@pass_runtime(require_project=False)
def task_doc(runtime):
    config_src = runtime.global_config

    click.echo("==========================================")
    click.echo("Tasks Reference")
    click.echo("==========================================")
    click.echo("")

    for name, options in config_src.tasks.items():
        task_config = TaskConfig(options)
        doc = doc_task(name, task_config)
        click.echo(doc)
        click.echo("")


@task.command(name="info", help="Displays information for a task")
@click.argument("task_name")
@pass_runtime(require_project=False)
def task_info(runtime, task_name):
    task_config = (
        runtime.project_config.get_task(task_name)
        if runtime.project_config is not None
        else runtime.global_config.get_task(task_name)
    )

    doc = doc_task(task_name, task_config).encode()
    click.echo(rst2ansi(doc))


@task.command(name="run", help="Runs a task")
@click.argument("task_name")
@click.option(
    "--org",
    help="Specify the target org.  By default, runs against the current default org",
)
@click.option(
    "-o",
    nargs=2,
    multiple=True,
    help="Pass task specific options for the task as '-o option value'.  You can specify more than one option by using -o more than once.",
)
@click.option(
    "--debug", is_flag=True, help="Drops into pdb, the Python debugger, on an exception"
)
@click.option(
    "--debug-before",
    is_flag=True,
    help="Drops into the Python debugger right before task start.",
)
@click.option(
    "--debug-after",
    is_flag=True,
    help="Drops into the Python debugger at task completion.",
)
@click.option(
    "--no-prompt",
    is_flag=True,
    help="Disables all prompts.  Set for non-interactive mode use such as calling from scripts or CI systems",
)
@pass_runtime(require_keychain=True)
def task_run(runtime, task_name, org, o, debug, debug_before, debug_after, no_prompt):

    # Get necessary configs
    org, org_config = runtime.get_org(org, fail_if_missing=False)
    task_config = runtime.project_config.get_task(task_name)

    # Get the class to look up options
    class_path = task_config.class_path
    task_class = import_global(class_path)

    # Parse command line options and add to task config
    if o:
        if "options" not in task_config.config:
            task_config.config["options"] = {}
        for name, value in o:
            # Validate the option
            if name not in task_class.task_options:
                raise click.UsageError(
                    f'Option "{name}" is not available for task {task_name}'
                )

            # Override the option in the task config
            task_config.config["options"][name] = value

    # Create and run the task
    try:
        task = task_class(
            task_config.project_config, task_config, org_config=org_config
        )

        if debug_before:
            import pdb

            pdb.set_trace()

        task()

        if debug_after:
            import pdb

            pdb.set_trace()
    finally:
        runtime.alert(f"Task complete: {task_name}")


# Commands for group: flow


@flow.command(name="list", help="List available flows for the current context")
@click.option("--plain", is_flag=True, help="Print the table using plain ascii.")
@click.option("--json", "print_json", is_flag=True, help="Print a json string")
@pass_runtime(require_project=False)
def flow_list(runtime, plain, print_json):
    plain = plain or runtime.global_config.cli__plain_output
    flows = (
        runtime.project_config.list_flows()
        if runtime.project_config is not None
        else runtime.global_config.list_flows()
    )

    if print_json:
        click.echo(json.dumps(flows))
        return None

    data = [["Name", "Description"]]
    data.extend([flow["name"], flow["description"]] for flow in flows)

    table = CliTable(data, title="Flows", wrap_cols=["Description"])
    table.echo(plain=plain)

    click.echo(
        "Use "
        + click.style("cci flow info <flow_name>", bold=True)
        + " to get more information about a flow."
    )


@flow.command(name="info", help="Displays information for a flow")
@click.argument("flow_name")
@pass_runtime
def flow_info(runtime, flow_name):
    try:
        coordinator = runtime.get_flow(flow_name)
        output = coordinator.get_summary()
        click.echo(output)
    except FlowNotFoundError as e:
        raise click.UsageError(str(e))


@flow.command(name="run", help="Runs a flow")
@click.argument("flow_name")
@click.option(
    "--org",
    help="Specify the target org.  By default, runs against the current default org",
)
@click.option(
    "--delete-org",
    is_flag=True,
    help="If set, deletes the scratch org after the flow completes",
)
@click.option(
    "--debug", is_flag=True, help="Drops into pdb, the Python debugger, on an exception"
)
@click.option(
    "-o",
    nargs=2,
    multiple=True,
    help="Pass task specific options for the task as '-o taskname__option value'.  You can specify more than one option by using -o more than once.",
)
@click.option(
    "--skip",
    multiple=True,
    help="Specify task names that should be skipped in the flow.  Specify multiple by repeating the --skip option",
)
@click.option(
    "--no-prompt",
    is_flag=True,
    help="Disables all prompts.  Set for non-interactive mode use such as calling from scripts or CI systems",
)
@pass_runtime(require_keychain=True)
def flow_run(runtime, flow_name, org, delete_org, debug, o, skip, no_prompt):

    # Get necessary configs
    org, org_config = runtime.get_org(org)
    if delete_org and not org_config.scratch:
        raise click.UsageError("--delete-org can only be used with a scratch org")

    # Parse command line options
    options = defaultdict(dict)
    if o:
        for key, value in o:
            task_name, option_name = key.split("__")
            options[task_name][option_name] = value

    # Create the flow and handle initialization exceptions
    try:
        coordinator = runtime.get_flow(flow_name, options=options)
        coordinator.run(org_config)
    finally:
        runtime.alert(f"Flow Complete: {flow_name}")

    # Delete the scratch org if --delete-org was set
    if delete_org:
        try:
            org_config.delete_org()
        except Exception as e:
            click.echo(
                "Scratch org deletion failed.  Ignoring the error below to complete the flow:"
            )
            click.echo(str(e))


@error.command(
    name="info",
    help="Outputs the last part of the most recent traceback (if one exists in the most recent log)",
)
@click.option("--max-lines", "-m", default=30, show_default=True, type=int)
def error_info(max_lines):
    if not CCI_LOGFILE_PATH.is_file():
        click.echo(f"No logfile found at: {CCI_LOGFILE_PATH}")
    else:
        output = lines_from_traceback(CCI_LOGFILE_PATH.read_text(), max_lines)
        click.echo(output)


def lines_from_traceback(log_content, num_lines):
    """Returns the the last max_lines of the logfile,
    or the whole traceback, whichever is shorter. If
    no stacktrace is found in the logfile, the user is
    notified.
    """
    stacktrace_start = "Traceback (most recent call last):"
    if stacktrace_start not in log_content:
        return f"\nNo stacktrace found in: {CCI_LOGFILE_PATH}\n"

    stacktrace = ""
    for line in reversed(log_content.split("\n")):
        stacktrace = "\n" + line + stacktrace
        if stacktrace_start in line:
            break
        num_lines -= 1
        if num_lines == -1:
            break

    return stacktrace


@error.command(name="gist", help="Creates a GitHub gist from the latest logfile")
@pass_runtime(require_project=False, require_keychain=True)
def gist(runtime):
    if CCI_LOGFILE_PATH.is_file():
        log_content = CCI_LOGFILE_PATH.read_text()
    else:
        log_not_found_msg = """No logfile to open at path: {}
        Please ensure you're running this command from the same directory you were experiencing an issue."""
        error_msg = log_not_found_msg.format(CCI_LOGFILE_PATH)
        click.echo(error_msg)
        raise CumulusCIException(error_msg)

    last_cmd_header = "\n\n\nLast Command Run\n================================\n"
    filename = f"cci_output_{datetime.utcnow()}.txt"
    files = {
        filename: {"content": f"{get_context_info()}{last_cmd_header}{log_content}"}
    }

    try:
        gh = RUNTIME.keychain.get_service("github")
        gist = create_gist(
            get_github_api(gh.config["username"], gh.config["password"]),
            "CumulusCI Error Output",
            files,
        )
    except github3.exceptions.NotFoundError:
        raise CumulusCIException(GIST_404_ERR_MSG)
    except Exception as e:
        raise CumulusCIException(
            f"An error occurred attempting to create your gist:\n{e}"
        )
    else:
        click.echo(f"Gist created: {gist.html_url}")
        webbrowser.open(gist.html_url)<|MERGE_RESOLUTION|>--- conflicted
+++ resolved
@@ -224,24 +224,7 @@
             show_debug_info() if debug else handle_connection_error(e)
             sys.exit(1)
         except Exception as e:
-<<<<<<< HEAD
             show_debug_info() if debug else handle_generic_error(e, is_gist_command)
-=======
-            # Display the error
-            if debug:
-                traceback.print_exc()
-                pdb.post_mortem()
-            else:
-                click.echo(click.style(f"Error: {e}", fg="red"))
-                # Only suggest gist command if it wasn't run
-                if not is_gist_command:
-                    click.echo(click.style(SUGGEST_ERROR_COMMAND, fg="yellow"))
-
-                with open(CCI_LOGFILE_PATH, "a") as log_file:
-                    traceback.print_exc(file=log_file)  # log stacktrace silently
-            # TODO: errorsdb
-            # Return a non-zero exit code to indicate a problem
->>>>>>> 25712621
             sys.exit(1)
 
 
@@ -261,7 +244,7 @@
     click.echo(click.style(f"Error: {error}", fg="red"))
     # Only suggest gist command if it wasn't run
     if not is_gist_cmd:
-        click.echo(click.style(SUGGEST_GIT_GIST_COMMAND, fg="yellow"))
+        click.echo(click.style(SUGGEST_ERROR_COMMAND, fg="yellow"))
 
     with open(CCI_LOGFILE_PATH, "a") as log_file:
         traceback.print_exc(file=log_file)  # log stacktrace silently
