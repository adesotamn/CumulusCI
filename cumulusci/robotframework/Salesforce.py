--- conflicted
+++ resolved
@@ -16,12 +16,9 @@
 from SeleniumLibrary.errors import ElementNotFound, NoOpenBrowser
 from urllib3.exceptions import ProtocolError
 
-<<<<<<< HEAD
 from .salesforce_robot_library_base import SalesforceRobotLibraryBase
-=======
 from cumulusci.robotframework.template_utils import format_str
->>>>>>> 3ff9a49b
-
+=
 OID_REGEX = r"^(%2F)?([a-zA-Z0-9]{15,18})$"
 STATUS_KEY = ("status",)
 
@@ -32,18 +29,13 @@
 
 
 @selenium_retry
-<<<<<<< HEAD
 class Salesforce(SalesforceRobotLibraryBase):
-=======
-class Salesforce(object):
     """A keyword library for working with Salesforce Lightning pages
 
     While you can import this directly into any suite, the recommended way
     to include this in a test suite is to import the ``Salesforce.robot``
     resource file.
     """
-
->>>>>>> 3ff9a49b
     ROBOT_LIBRARY_SCOPE = "GLOBAL"
 
     def __init__(self, debug=False, locators=None):
