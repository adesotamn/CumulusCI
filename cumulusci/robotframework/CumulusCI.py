import logging

from robot.api import logger
from robot.libraries.BuiltIn import BuiltIn
from simple_salesforce import Salesforce
from requests import Session

from cumulusci.cli.config import CliRuntime
from cumulusci.core.config import TaskConfig
from cumulusci.core.exceptions import TaskOptionsError
from cumulusci.core.tasks import CURRENT_TASK
from cumulusci.core.utils import import_global
from cumulusci.robotframework.utils import set_pdb_trace, PerfJSONConverter
from cumulusci.tasks.robotframework.robotframework import Robot


class CumulusCI(object):
    """ Library for accessing CumulusCI for the local git project

        This library allows Robot Framework tests to access credentials to a
        Salesforce org created by CumulusCI, including Scratch Orgs.  It also
        exposes the core logic of CumulusCI including interactions with the
        Salesforce API's and project specific configuration including custom
        and customized tasks and flows.

        Initialization requires a single argument, the org name for the target
        CumulusCI org.  If running your tests via cci's robot task (recommended),
        you can initialize the library in your tests taking advantage of the
        variable set by the robot task:
        | ``*** Settings ***``
        |
        | Library  cumulusci.robotframework.CumulusCI  ${ORG}

    """

    ROBOT_LIBRARY_SCOPE = "GLOBAL"

    def __init__(self, org_name=None):
        if not org_name:
            org_name = "dev"
        self.org_name = org_name
        self._project_config = None
        self._org = None
        self._sf = None
        self._tooling = None

        # Turn off info logging of all http requests
        logging.getLogger("requests.packages.urllib3.connectionpool").setLevel(
            logging.WARN
        )
        if self.perf_listener:
            # we never uninstall because the objects we are hooking are
            # scoped to the lifetime of this task anyhow
            self._install_perf_hook()

    @property
    def robot_task(self):
        if CURRENT_TASK.stack and isinstance(CURRENT_TASK.stack[0], Robot):
            return CURRENT_TASK.stack[0]
        else:
            return None

    @property
    def project_config(self):
        if self._project_config is None:
            if self.robot_task:
                # If CumulusCI is running a task, use that task's config
                return self.robot_task.project_config
            else:
                logger.console("Initializing CumulusCI config\n")
                self._project_config = CliRuntime().project_config
        return self._project_config

    def set_project_config(self, project_config):
        logger.console("\n")
        self._project_config = project_config

    @property
    def keychain(self):
        return self.project_config.keychain

    @property
    def perf_listener(self):
        if self.robot_task:
            return self.robot_task.robot_perf_listener

    @property
    def org(self):
        if self._org is None:
            if self.robot_task:
                # If CumulusCI is running a task, use that task's org
                return self.robot_task.org_config
            else:
                self._org = self.keychain.get_org(self.org_name)
        return self._org

    @property
    def sf(self):
        if self._sf is None:
            self._sf = self._init_api()
        return self._sf

    @property
    def tooling(self):
        if self._tooling is None:
            self._tooling = self._init_api("tooling/")
        return self._tooling

    def set_login_url(self):
        """ Sets the LOGIN_URL variable in the suite scope which will
            automatically log into the target Salesforce org.

            Typically, this is run during Suite Setup
        """
        BuiltIn().set_suite_variable("${LOGIN_URL}", self.org.start_url)

    def get_org_info(self):
        """ Returns a dictionary of the org information for the current target
            Salesforce org
        """
        return self.org.config

    def login_url(self, org=None):
        """ Returns the login url which will automatically log into the target
            Salesforce org.  By default, the org_name passed to the library
            constructor is used but this can be overridden with the org option
            to log into a different org.
        """
        if org is None:
            org = self.org
        else:
            org = self.keychain.get_org(org)
        return org.start_url

    def get_community_info(self, community_name, key=None, force_refresh=False):
        """This keyword uses the Salesforce API to get information about a community.

        This keyword requires the exact community name as its first argumment.
        - If no key is given, all of the information returned by the API will be
          returned by this keyword in the form of a dictionary
        - If a key is given, only the value for that key will be returned.

        Some of the supported keys include name, siteUrl, and
        loginUrl. For a comprehensive list see the
        [https://developer.salesforce.com/docs/atlas.en-us.chatterapi.meta/chatterapi/connect_responses_community.htm|API documentation],
        or call this keyword without the key argument and examine the
        results.

        An API call will be made the first time this keyword is used, and
        the return values will be cached. Subsequent calls will not call
        the API unless the requested community name is not in the cached
        results, or unless the force_refresh parameter is set to True.
        """
        community_info = self.org.get_community_info(
            community_name, force_refresh=force_refresh
        )
        if key is None:
            return community_info
        else:
            if key not in community_info:
                raise Exception("Invalid key '{}'".format(key))
            return community_info[key]

    def get_namespace_prefix(self, package=None):
        """ Returns the namespace prefix (including __) for the specified package name.
        (Defaults to project__package__name_managed from the current project config.)

        Returns an empty string if the package is not installed as a managed package.
        """
        result = ""
        if package is None:
            package = self.project_config.project__package__name_managed
        packages = self.tooling.query(
            "SELECT SubscriberPackage.NamespacePrefix, SubscriberPackage.Name "
            "FROM InstalledSubscriberPackage"
        )
        match = [
            p for p in packages["records"] if p["SubscriberPackage"]["Name"] == package
        ]
        if match:
            result = match[0]["SubscriberPackage"]["NamespacePrefix"] + "__"
        return result

    def run_task(self, task_name, **options):
        """ Runs a named CumulusCI task for the current project with optional
            support for overriding task options via kwargs.

            Examples:
            | =Keyword= | =task_name= | =task_options=             | =comment=                        |
            | Run Task  | deploy      |                            | Run deploy with standard options |
            | Run Task  | deploy      | path=path/to/some/metadata | Run deploy with custom path      |
        """
        task_config = self.project_config.get_task(task_name)
        class_path = task_config.class_path
        logger.console("\n")
        task_class, task_config = self._init_task(class_path, options, task_config)
        return self._run_task(task_class, task_config)

    def run_task_class(self, class_path, **options):
        """ Runs a CumulusCI task class with task options via kwargs.

            Use this keyword to run logic from CumulusCI tasks which have not
            been configured in the project's cumulusci.yml file.  This is
            most useful in cases where a test needs to use task logic for
            logic unique to the test and thus not worth making into a named
            task for the project

            Examples:
            | =Keyword=      | =task_class=                     | =task_options=                            |
            | Run Task Class | cumulusci.task.utils.DownloadZip | url=http://test.com/test.zip dir=test_zip |
        """
        logger.console("\n")
        task_class, task_config = self._init_task(class_path, options, TaskConfig())
        return self._run_task(task_class, task_config)

    def _init_api(self, base_url=None):

<<<<<<< HEAD
        session = Session()
        session.hooks = {"response": []}

        sf = Salesforce(
=======
        api_version = self.project_config.project__package__api_version
        rv = Salesforce(
>>>>>>> a637deb6
            instance=self.org.instance_url.replace("https://", ""),
            session_id=self.org.access_token,
            version=api_version,
            session=session,
        )
        if base_url is not None:
            sf.base_url += base_url
        return sf

    def _init_task(self, class_path, options, task_config):
        task_class = import_global(class_path)
        task_config = self._parse_task_options(options, task_class, task_config)
        return task_class, task_config

    def _parse_task_options(self, options, task_class, task_config):
        if "options" not in task_config.config:
            task_config.config["options"] = {}
        # Parse options and add to task config
        if options:
            for name, value in options.items():
                # Validate the option
                if name not in task_class.task_options:
                    raise TaskOptionsError(
                        'Option "{}" is not available for task {}'.format(
                            name, task_class
                        )
                    )

                # Override the option in the task config
                task_config.config["options"][name] = value

        return task_config

    def _run_task(self, task_class, task_config):
        task = task_class(self.project_config, task_config, org_config=self.org)

        task()
        return task.return_values

    def debug(self):
        """Pauses execution and enters the Python debugger."""
        set_pdb_trace()

    def _register_response_hook(self, hook):
        if hook not in self.sf.session.hooks["response"]:
            self.sf.session.hooks["response"].append(hook)

    def _response_callback(self, response, **kwargs):
        self._last_performance_metrics = {}
        if "perfmetrics" in response.headers.keys():
            metric_str = response.headers["perfmetrics"]
            metadata = {}
            metadata["url"] = response.request.url
            metadata["method"] = response.request.method
            self._last_performance_metrics["_meta"] = metadata
            include_raw = self.perf_listener.verbosity >= 2
            perfjson = PerfJSONConverter(metric_str)
            self._last_performance_metrics.update(
                perfjson.to_dict(include_raw=include_raw)
            )
            self.perf_listener.report(self._last_performance_metrics)
            # sometimes it is handy to log this stuff
            # BuiltIn().log(perfjson.to_log_message(metadata))

    def _install_perf_hook(self):
        # https://github.com/forcedotcom/idecore/blob/f107a6cb61ee38cd7f5b24fc9610893f24a33264/config/wsdls/src/main/resources/apex.wsdl#L239
        self.sf.session.headers["Sforce-Call-Options"] = "perfOption=MINIMUM"
        self._register_response_hook(self._response_callback)

    def get_performance_metrics(self):
        """Performance metrics keyword: Get the last recorded performance metrics"""
        return self._last_performance_metrics

    def create_duration_metric(self, name):
        """Custom metric keyword: Start measuring the time it takes to do something: EXPERIMENTAL"""
        self.perf_listener.create_duration_metric(name)

    def end_duration_metric(self, name):
        """Custom metric keyword: Finish measuring a duration: EXPERIMENTAL"""
        self.perf_listener.end_duration_metric(name)

    def create_aggregate_metric(self, name, aggregation):
        """Custom metric keyword: Start averaging/summing/... something: EXPERIMENTAL
            aggregation should be "average", or "sum"  """
        self.perf_listener.create_aggregate_metric(name, aggregation)

    def store_metric_value(self, name, value):
        """Custom metric keyword: Add this number to the average or sum. EXPERIMENTAL"""
        self.perf_listener.store_metric_value(name, value)<|MERGE_RESOLUTION|>--- conflicted
+++ resolved
@@ -215,15 +215,11 @@
 
     def _init_api(self, base_url=None):
 
-<<<<<<< HEAD
         session = Session()
+        api_version = self.project_config.project__package__api_version
         session.hooks = {"response": []}
 
         sf = Salesforce(
-=======
-        api_version = self.project_config.project__package__api_version
-        rv = Salesforce(
->>>>>>> a637deb6
             instance=self.org.instance_url.replace("https://", ""),
             session_id=self.org.access_token,
             version=api_version,
