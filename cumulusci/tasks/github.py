--- conflicted
+++ resolved
@@ -44,14 +44,9 @@
         ref = repo.ref('tags/{}'.format(self.options['src_tag']))
         src_tag = repo.tag(ref.object.sha)
         if not src_tag:
-<<<<<<< HEAD
-            self.logger.error('Tag {} not found'.format(self.options['src_tag']))
-            return
-=======
             message = 'Tag {} not found'.format(self.options['src_tag'])
             logger.error(message)
             raise GithubException(message)
->>>>>>> 42353f5f
 
         tag = repo.create_tag(
             tag = self.options['tag'],
