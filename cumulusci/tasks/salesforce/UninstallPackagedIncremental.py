from builtins import str
import os

import xmltodict

from cumulusci.core.utils import process_bool_arg
from cumulusci.tasks.salesforce import UninstallPackaged
from cumulusci.utils import package_xml_from_dict
from cumulusci.utils import temporary_dir


class UninstallPackagedIncremental(UninstallPackaged):
    name = "UninstallPackagedIncremental"
    skip_types = ["RecordType", "Scontrol"]
    task_options = {
        "path": {
            "description": "The local path to compare to the retrieved packaged metadata from the org.  Defaults to src",
            "required": True,
        },
        "package": {
            "description": "The package name to uninstall.  All metadata from the package will be retrieved and a custom destructiveChanges.xml package will be constructed and deployed to delete all deleteable metadata from the package.  Defaults to project__package__name",
            "required": True,
        },
        "purge_on_delete": {
            "description": "Sets the purgeOnDelete option for the deployment.  Defaults to True",
            "required": True,
        },
    }

    def _init_options(self, kwargs):
        super(UninstallPackagedIncremental, self)._init_options(kwargs)
        if "path" not in self.options:
            self.options["path"] = os.path.abspath("src")
        self.options["purge_on_delete"] = process_bool_arg(
            self.options.get("purge_on_delete", True)
        )

    def _get_destructive_changes(self, path=None):
        self.logger.info(
            "Retrieving metadata in package {} from target org".format(
                self.options["package"]
            )
        )
        packaged = self._retrieve_packaged()

        with temporary_dir() as tempdir:
            packaged.extractall(tempdir)
            destructive_changes = self._package_xml_diff(
                os.path.join(self.options["path"], "package.xml"),
                os.path.join(tempdir, "package.xml"),
            )

        self.logger.info(
            "Deleting metadata in package {} from target org".format(
                self.options["package"]
            )
            if destructive_changes
            else "No metadata found to delete"
        )
        return destructive_changes

    def _package_xml_diff(self, master, compare):
<<<<<<< HEAD
        master_xml = xmltodict.parse(open(master, "rb"))
        compare_xml = xmltodict.parse(open(compare, "rb"))
=======
        with open(master, "r") as f:
            master_xml = xmltodict.parse(f)
        with open(compare, "r") as f:
            compare_xml = xmltodict.parse(f)
>>>>>>> 02a103b3

        delete = {}

        master_items = {}
        compare_items = {}
        md_types = master_xml["Package"].get("types", [])
        md_types = [md_types] if not isinstance(md_types, list) else md_types
        for md_type in md_types:
            master_items[md_type["name"]] = []
            if "members" not in md_type:
                continue
            if isinstance(md_type["members"], str):
                master_items[md_type["name"]].append(md_type["members"])
            else:
                for item in md_type["members"]:
                    master_items[md_type["name"]].append(item)

        md_types = compare_xml["Package"].get("types", [])
        md_types = [md_types] if not isinstance(md_types, list) else md_types
        for md_type in md_types:
            compare_items[md_type["name"]] = []
            if "members" not in md_type:
                continue
            if isinstance(md_type["members"], str):
                compare_items[md_type["name"]].append(md_type["members"])
            else:
                for item in md_type["members"]:
                    compare_items[md_type["name"]].append(item)

        for md_type, members in compare_items.items():
            if md_type not in master_items:
                delete[md_type] = members
                continue

            for member in members:
                if member not in master_items[md_type]:
                    if md_type not in delete:
                        delete[md_type] = []
                    delete[md_type].append(member)

        if delete:
            self.logger.info("Deleting metadata:")
            for skip_type in self.skip_types:
                delete.pop(skip_type, None)
            for md_type, members in delete.items():
                for member in members:
                    self.logger.info("    {}: {}".format(md_type, member))
            destructive_changes = self._render_xml_from_items_dict(delete)
            return destructive_changes

    def _render_xml_from_items_dict(self, items):
        return package_xml_from_dict(
            items, api_version=self.project_config.project__package__api_version
        )<|MERGE_RESOLUTION|>--- conflicted
+++ resolved
@@ -60,15 +60,10 @@
         return destructive_changes
 
     def _package_xml_diff(self, master, compare):
-<<<<<<< HEAD
-        master_xml = xmltodict.parse(open(master, "rb"))
-        compare_xml = xmltodict.parse(open(compare, "rb"))
-=======
-        with open(master, "r") as f:
+        with open(master, "rb") as f:
             master_xml = xmltodict.parse(f)
-        with open(compare, "r") as f:
+        with open(compare, "rb") as f:
             compare_xml = xmltodict.parse(f)
->>>>>>> 02a103b3
 
         delete = {}
 
