from __future__ import absolute_import
from datetime import datetime
from datetime import timedelta

import io
import os
import tempfile
import unittest

import mock
import nose
import yaml

from cumulusci.core.config import ScratchOrgConfig
from cumulusci.core.config import YamlGlobalConfig
from cumulusci.core.config import YamlProjectConfig
from cumulusci.core.exceptions import NotInProject
from cumulusci.core.exceptions import ProjectConfigNotFound
from cumulusci.core.exceptions import ScratchOrgException

__location__ = os.path.dirname(os.path.realpath(__file__))


@mock.patch("os.path.expanduser")
class TestYamlGlobalConfig(unittest.TestCase):
    def setUp(self):
        self.tempdir_home = tempfile.mkdtemp()

    def _create_global_config_local(self, content):
        self.tempdir_home = tempfile.mkdtemp()
        global_local_dir = os.path.join(self.tempdir_home, ".cumulusci")
        os.makedirs(global_local_dir)
        filename = os.path.join(global_local_dir, YamlGlobalConfig.config_filename)
        self._write_file(filename, content)

    def _write_file(self, filename, content):
        with open(filename, "w") as f:
            f.write(content)

    def test_load_global_config_no_local(self, mock_class):
        mock_class.return_value = self.tempdir_home
        config = YamlGlobalConfig()
        with open(__location__ + "/../../cumulusci.yml", "r") as f_expected_config:
            expected_config = yaml.load(f_expected_config)
        self.assertEquals(config.config, expected_config)

    def test_load_global_config_empty_local(self, mock_class):
        self._create_global_config_local("")
        mock_class.return_value = self.tempdir_home

        config = YamlGlobalConfig()
        with open(__location__ + "/../../cumulusci.yml", "r") as f_expected_config:
            expected_config = yaml.load(f_expected_config)
        self.assertEquals(config.config, expected_config)

    def test_load_global_config_with_local(self, mock_class):
        local_yaml = "tasks:\n    newtesttask:\n        description: test description"
        self._create_global_config_local(local_yaml)
        mock_class.return_value = self.tempdir_home

        config = YamlGlobalConfig()
        with open(__location__ + "/../../cumulusci.yml", "r") as f_expected_config:
            expected_config = yaml.load(f_expected_config)
        expected_config["tasks"]["newtesttask"] = {}
        expected_config["tasks"]["newtesttask"]["description"] = "test description"
        self.assertEquals(config.config, expected_config)


@mock.patch("os.path.expanduser")
class TestYamlProjectConfig(unittest.TestCase):
    def _create_git_config(self):

        filename = os.path.join(self.tempdir_project, ".git", "config")
        content = '[remote "origin"]\n' + "  url = git@github.com:TestOwner/{}".format(
            self.project_name
        )
        self._write_file(filename, content)

        filename = os.path.join(self.tempdir_project, ".git", "HEAD")
        content = "ref: refs/heads/{}".format(self.current_branch)
        self._write_file(filename, content)

        dirname = os.path.join(self.tempdir_project, ".git", "refs", "heads")
        os.makedirs(dirname)
        filename = os.path.join(dirname, "master")
        content = self.current_commit
<<<<<<< HEAD
=======
        self._write_file(filename, content)

    def _create_global_config_local(self, content):
        global_local_dir = os.path.join(self.tempdir_home, ".cumulusci")
        os.makedirs(global_local_dir)
        filename = os.path.join(global_local_dir, YamlGlobalConfig.config_filename)
>>>>>>> f5fc8997
        self._write_file(filename, content)

    def _create_project_config(self):
        filename = os.path.join(self.tempdir_project, YamlProjectConfig.config_filename)
        content = (
            "project:\n"
            + "    name: TestRepo\n"
            + "    package:\n"
            + "        name: TestProject\n"
            + "        namespace: testproject\n"
        )
        self._write_file(filename, content)

    def _create_project_config_local(self, content):
        project_local_dir = os.path.join(
            self.tempdir_home, ".cumulusci", self.project_name
        )
        os.makedirs(project_local_dir)
        filename = os.path.join(project_local_dir, YamlProjectConfig.config_filename)
        self._write_file(filename, content)

    def _write_file(self, filename, content):
        with open(filename, "w") as f:
            f.write(content)

    def setUp(self):
        self.tempdir_home = tempfile.mkdtemp()
        self.tempdir_project = tempfile.mkdtemp()
        self.project_name = "TestRepo"
        self.current_commit = "abcdefg1234567890"
        self.current_branch = "master"

    def tearDown(self):
        pass

    @nose.tools.raises(NotInProject)
    def test_load_project_config_not_repo(self, mock_class):
        mock_class.return_value = self.tempdir_home
        os.chdir(self.tempdir_project)
        global_config = YamlGlobalConfig()
        config = YamlProjectConfig(global_config)

    @nose.tools.raises(ProjectConfigNotFound)
    def test_load_project_config_no_config(self, mock_class):
        mock_class.return_value = self.tempdir_home
        os.mkdir(os.path.join(self.tempdir_project, ".git"))
        os.chdir(self.tempdir_project)
        global_config = YamlGlobalConfig()
        config = YamlProjectConfig(global_config)

    def test_load_project_config_empty_config(self, mock_class):
        mock_class.return_value = self.tempdir_home
        os.mkdir(os.path.join(self.tempdir_project, ".git"))
        self._create_git_config()
        # create empty project config file
        filename = os.path.join(self.tempdir_project, YamlProjectConfig.config_filename)
        content = ""
        self._write_file(filename, content)

        os.chdir(self.tempdir_project)
        global_config = YamlGlobalConfig()
        config = YamlProjectConfig(global_config)
        self.assertEquals(config.config_project, {})

    def test_load_project_config_valid_config(self, mock_class):
        mock_class.return_value = self.tempdir_home
        os.mkdir(os.path.join(self.tempdir_project, ".git"))
        self._create_git_config()
        local_yaml = "tasks:\n    newtesttask:\n        description: test description"
        self._create_global_config_local(local_yaml)

        # create valid project config file
        self._create_project_config()

        os.chdir(self.tempdir_project)
        global_config = YamlGlobalConfig()
        config = YamlProjectConfig(global_config)
        self.assertEquals(config.project__package__name, "TestProject")
        self.assertEquals(config.project__package__namespace, "testproject")

    def test_repo_owner(self, mock_class):
        mock_class.return_value = self.tempdir_home
        os.mkdir(os.path.join(self.tempdir_project, ".git"))
        self._create_git_config()

        # create valid project config file
        self._create_project_config()

        os.chdir(self.tempdir_project)
        global_config = YamlGlobalConfig()
        config = YamlProjectConfig(global_config)
        self.assertEquals(config.repo_owner, "TestOwner")

    def test_repo_branch(self, mock_class):
        mock_class.return_value = self.tempdir_home
        os.mkdir(os.path.join(self.tempdir_project, ".git"))
        self._create_git_config()

        # create valid project config file
        self._create_project_config()

        os.chdir(self.tempdir_project)
        global_config = YamlGlobalConfig()
        config = YamlProjectConfig(global_config)
        self.assertEquals(config.repo_branch, self.current_branch)

    def test_repo_commit(self, mock_class):
        mock_class.return_value = self.tempdir_home
        os.mkdir(os.path.join(self.tempdir_project, ".git"))
        self._create_git_config()

        # create valid project config file
        self._create_project_config()

        os.chdir(self.tempdir_project)
        global_config = YamlGlobalConfig()
        config = YamlProjectConfig(global_config)
        self.assertEquals(config.repo_commit, self.current_commit)

    def test_load_project_config_local(self, mock_class):
        mock_class.return_value = self.tempdir_home
        os.mkdir(os.path.join(self.tempdir_project, ".git"))
        self._create_git_config()

        # create valid project config file
        self._create_project_config()

        # create local project config file
        content = "project:\n" + "    package:\n" + "        api_version: 10\n"
        self._create_project_config_local(content)

        os.chdir(self.tempdir_project)
        global_config = YamlGlobalConfig()
        config = YamlProjectConfig(global_config)
        self.assertNotEqual(config.config_project_local, {})
        self.assertEqual(config.project__package__api_version, 10)

    def test_load_additional_yaml(self, mock_class):
        mock_class.return_value = self.tempdir_home
        os.mkdir(os.path.join(self.tempdir_project, ".git"))
        self._create_git_config()

        # create valid project config file
        self._create_project_config()

        # create local project config file
        content = "project:\n" + "    package:\n" + "        api_version: 10\n"

        os.chdir(self.tempdir_project)
        global_config = YamlGlobalConfig()
        config = YamlProjectConfig(global_config, additional_yaml=content)
        self.assertNotEqual(config.config_additional_yaml, {})
        self.assertEqual(config.project__package__api_version, 10)


@mock.patch("sarge.Command")
class TestScratchOrgConfig(unittest.TestCase):
    def test_scratch_info(self, Command):
        result = b"""{
    "result": {
        "instanceUrl": "url",
        "accessToken": "access!token",
        "username": "username",
        "password": "password"
    }
}"""
        Command.return_value = mock.Mock(
            stderr=io.BytesIO(b""), stdout=io.BytesIO(result), returncode=0
        )

        config = ScratchOrgConfig({"username": "test"}, "test")
        info = config.scratch_info

        self.assertEqual(
            info,
            {
                "access_token": "access!token",
                "instance_url": "url",
                "org_id": "access",
                "password": "password",
                "username": "username",
            },
        )
        self.assertIs(info, config._scratch_info)
        self.assertDictContainsSubset(info, config.config)
        self.assertTrue(config._scratch_info_date)

    def test_scratch_info_memoized(self, Command):
        config = ScratchOrgConfig({"username": "test"}, "test")
        config._scratch_info = _marker = object()
        info = config.scratch_info
        self.assertIs(info, _marker)

    def test_scratch_info_non_json_response(self, Command):
        Command.return_value = mock.Mock(
            stderr=io.BytesIO(b""), stdout=io.BytesIO(b"<html></html>"), returncode=0
        )

        config = ScratchOrgConfig({"username": "test"}, "test")
        with self.assertRaises(ScratchOrgException):
            config.scratch_info

    def test_scratch_info_command_error(self, Command):
        Command.return_value = mock.Mock(
            stderr=io.BytesIO(b"error"), stdout=io.BytesIO(b"out"), returncode=1
        )

        config = ScratchOrgConfig({"username": "test"}, "test")

        try:
            config.scratch_info
        except ScratchOrgException as err:
            self.assertEqual(str(err), "\nstderr:\nerror\nstdout:\nout")
        else:
            self.fail("Expected ScratchOrgException")

    def test_scratch_info_password_from_config(self, Command):
        result = b"""{
    "result": {
        "instanceUrl": "url",
        "accessToken": "access!token",
        "username": "username"
    }
}"""
        Command.return_value = mock.Mock(
            stderr=io.BytesIO(b""), stdout=io.BytesIO(result), returncode=0
        )

        config = ScratchOrgConfig({"username": "test", "password": "password"}, "test")
        info = config.scratch_info

        self.assertEqual(info["password"], "password")

    def test_access_token(self, Command):
        config = ScratchOrgConfig({}, "test")
        _marker = object()
        config._scratch_info = {"access_token": _marker}
        self.assertIs(config.access_token, _marker)

    def test_instance_url(self, Command):
        config = ScratchOrgConfig({}, "test")
        _marker = object()
        config._scratch_info = {"instance_url": _marker}
        self.assertIs(config.instance_url, _marker)

    def test_org_id_from_config(self, Command):
        config = ScratchOrgConfig({"org_id": "test"}, "test")
        self.assertEqual(config.org_id, "test")

    def test_org_id_from_scratch_info(self, Command):
        config = ScratchOrgConfig({}, "test")
        _marker = object()
        config._scratch_info = {"org_id": _marker}
        self.assertIs(config.org_id, _marker)

    def test_user_id_from_config(self, Command):
        config = ScratchOrgConfig({"user_id": "test"}, "test")
        self.assertEqual(config.user_id, "test")

    def test_user_id_from_org(self, Command):
        sf = mock.Mock()
        sf.query_all.return_value = {"records": [{"Id": "test"}]}

        config = ScratchOrgConfig({"username": "test_username"}, "test")
        config._scratch_info = {
            "instance_url": "test_instance",
            "access_token": "token",
        }
        # This is ugly...since ScratchOrgConfig is in a module
        # with the same name that is imported in cumulusci.core.config's
        # __init__.py, we have no way to externally grab the
        # module without going through the function's globals.
        with mock.patch.dict(
            ScratchOrgConfig.user_id.fget.__globals__,
            Salesforce=mock.Mock(return_value=sf),
        ):
            self.assertEqual(config.user_id, "test")
<<<<<<< HEAD
=======

    def test_username_from_scratch_info(self, Command):
        config = ScratchOrgConfig({}, "test")
        _marker = object()
        config._scratch_info = {"username": _marker}
        self.assertIs(config.username, _marker)
>>>>>>> f5fc8997

    def test_password_from_config(self, Command):
        config = ScratchOrgConfig({"password": "test"}, "test")
        self.assertEqual(config.password, "test")

    def test_pasword_from_scratch_info(self, Command):
        config = ScratchOrgConfig({}, "test")
        _marker = object()
        config._scratch_info = {"password": _marker}
        self.assertIs(config.password, _marker)

    def test_days(self, Command):
        config = ScratchOrgConfig({"days": 2}, "test")
        self.assertEqual(config.days, 2)

    def test_days_default(self, Command):
        config = ScratchOrgConfig({}, "test")
        self.assertEqual(config.days, 1)

    def test_expired(self, Command):
        config = ScratchOrgConfig({"days": 1}, "test")
        now = datetime.now()
        config.date_created = now
        self.assertFalse(config.expired)
        config.date_created = now - timedelta(days=2)
        self.assertTrue(config.expired)

    def test_expires(self, Command):
        config = ScratchOrgConfig({"days": 1}, "test")
        now = datetime.now()
        config.date_created = now
        self.assertEquals(config.expires, now + timedelta(days=1))

    def test_days_alive(self, Command):
        config = ScratchOrgConfig({}, "test")
        config.date_created = datetime.now()
        self.assertEquals(config.days_alive, 1)

    def test_create_org(self, Command):
        out = b"Successfully created scratch org: ORG_ID, username: USERNAME"
        Command.return_value = p = mock.Mock(
            stdout=io.BytesIO(out), stderr=io.BytesIO(b""), returncode=0
        )

        config = ScratchOrgConfig({"config_file": "tmp", "set_password": True}, "test")
        config.generate_password = mock.Mock()
        config.create_org()

        p.run.assert_called_once()
        self.assertEqual(config.config["org_id"], "ORG_ID")
        self.assertEqual(config.config["username"], "USERNAME")
        self.assertIn("date_created", config.config)
        config.generate_password.assert_called_once()
        self.assertTrue(config.config["created"])
        self.assertEqual(config.scratch_org_type, "workspace")

    def test_create_org_no_config_file(self, Command):
        config = ScratchOrgConfig({}, "test")
        self.assertEqual(config.create_org(), None)
        Command.assert_not_called()

    def test_create_org_command_error(self, Command):
        Command.return_value = mock.Mock(
            stdout=io.BytesIO(b""), stderr=io.BytesIO(b"error"), returncode=1
        )

        config = ScratchOrgConfig({"config_file": "tmp"}, "test")
        with self.assertRaises(ScratchOrgException):
            config.create_org()

    def test_generate_password(self, Command):
        p = mock.Mock(
            stderr=io.BytesIO(b"error"), stdout=io.BytesIO(b"out"), returncode=0
        )
        Command.return_value = p

        config = ScratchOrgConfig({"username": "test"}, "test")
        config.generate_password()

        p.run.assert_called_once()

    def test_generate_password_failed(self, Command):
        p = mock.Mock()
        p.stderr = io.BytesIO(b"error")
        p.stdout = io.BytesIO(b"out")
        p.returncode = 1
        Command.return_value = p

        config = ScratchOrgConfig({"username": "test"}, "test")
        config.logger = mock.Mock()
        config.generate_password()

        config.logger.warn.assert_called_once()

    def test_generate_password_skips_if_failed(self, Command):
        config = ScratchOrgConfig({"username": "test"}, "test")
        config.password_failed = True
        config.generate_password()
        Command.assert_not_called()

    def test_can_delete(self, Command):
        config = ScratchOrgConfig({"date_created": datetime.now()}, "test")
        self.assertTrue(config.can_delete())

    def test_delete_org(self, Command):
        Command.return_value = mock.Mock(
            stdout=io.BytesIO(b"info"), stderr=io.BytesIO(b""), returncode=0
        )

        config = ScratchOrgConfig({"username": "test", "created": True}, "test")
        config.delete_org()

        self.assertFalse(config.config["created"])
        self.assertIs(config.config["username"], None)

    def test_delete_org_not_created(self, Command):
        config = ScratchOrgConfig({"created": False}, "test")
        config.delete_org()
        Command.assert_not_called()

    def test_delete_org_error(self, Command):
        Command.return_value = mock.Mock(
            stdout=io.BytesIO(b"An error occurred deleting this org"),
            stderr=io.BytesIO(b""),
            returncode=1,
        )

        config = ScratchOrgConfig({"username": "test", "created": True}, "test")
        with self.assertRaises(ScratchOrgException):
            config.delete_org()

    def test_force_refresh_oauth_token(self, Command):
        Command.return_value = p = mock.Mock(
            stdout=io.BytesIO(b""), stderr=io.BytesIO(b""), returncode=0
        )

        config = ScratchOrgConfig({"username": "test"}, "test")
        config.force_refresh_oauth_token()

        p.run.assert_called_once()

    def test_force_refresh_oauth_token_error(self, Command):
        Command.return_value = p = mock.Mock(
            stdout=io.BytesIO(b"error"), stderr=io.BytesIO(b""), returncode=1
        )

        config = ScratchOrgConfig({"username": "test"}, "test")
        with self.assertRaises(ScratchOrgException):
            config.force_refresh_oauth_token()

    def test_refresh_oauth_token(self, Command):
        result = b"""{
    "result": {
        "instanceUrl": "url",
        "accessToken": "access!token",
        "username": "username",
        "password": "password"
    }
}"""
        Command.return_value = mock.Mock(
            stdout=io.BytesIO(result), stderr=io.BytesIO(b""), returncode=0
        )

        config = ScratchOrgConfig({"username": "test"}, "test")
        config._scratch_info = {}
        config._scratch_info_date = datetime.now() - timedelta(days=1)
        config.force_refresh_oauth_token = mock.Mock()

        config.refresh_oauth_token(keychain=None)

        config.force_refresh_oauth_token.assert_called_once()
        self.assertTrue(config._scratch_info)<|MERGE_RESOLUTION|>--- conflicted
+++ resolved
@@ -84,15 +84,12 @@
         os.makedirs(dirname)
         filename = os.path.join(dirname, "master")
         content = self.current_commit
-<<<<<<< HEAD
-=======
         self._write_file(filename, content)
 
     def _create_global_config_local(self, content):
         global_local_dir = os.path.join(self.tempdir_home, ".cumulusci")
         os.makedirs(global_local_dir)
         filename = os.path.join(global_local_dir, YamlGlobalConfig.config_filename)
->>>>>>> f5fc8997
         self._write_file(filename, content)
 
     def _create_project_config(self):
@@ -370,15 +367,12 @@
             Salesforce=mock.Mock(return_value=sf),
         ):
             self.assertEqual(config.user_id, "test")
-<<<<<<< HEAD
-=======
 
     def test_username_from_scratch_info(self, Command):
         config = ScratchOrgConfig({}, "test")
         _marker = object()
         config._scratch_info = {"username": _marker}
         self.assertIs(config.username, _marker)
->>>>>>> f5fc8997
 
     def test_password_from_config(self, Command):
         config = ScratchOrgConfig({"password": "test"}, "test")
