import os
import shutil
import tempfile
import unittest

from github.release_notes import BaseReleaseNotesGenerator
from github.release_notes import StaticReleaseNotesGenerator
from github.release_notes import DirectoryReleaseNotesGenerator
from github.release_notes import BaseChangeNotesParser
from github.release_notes import IssuesParser
from github.release_notes import GithubIssuesParser
from github.release_notes import ChangeNotesLinesParser

from github.release_notes import BaseChangeNotesProvider
from github.release_notes import StaticChangeNotesProvider
from github.release_notes import DirectoryChangeNotesProvider
from github.release_notes import GithubChangeNotesProvider

__location__ = os.path.realpath(
    os.path.join(os.getcwd(), os.path.dirname(__file__)))

class DummyParser(BaseChangeNotesParser):

    def parse(self, change_note):
        pass

    def _render(self):
        return 'dummy parser output\r\n'


class TestBaseReleaseNotesGenerator(unittest.TestCase):

    def test_render_no_parsers(self):
        release_notes = BaseReleaseNotesGenerator()
        content = release_notes.render()
        self.assertEqual(content, '')

    def test_render_dummy_parsers(self):
        release_notes = BaseReleaseNotesGenerator()
        release_notes.parsers.append(DummyParser('Dummy 1'))
        release_notes.parsers.append(DummyParser('Dummy 2'))
        self.assertEqual(release_notes.render(), (
                         u'# Dummy 1\r\ndummy parser output\r\n\r\n' +
                         u'# Dummy 2\r\ndummy parser output\r\n'))


class TestStaticReleaseNotesGenerator(unittest.TestCase):

    def test_init_parser(self):
        release_notes = StaticReleaseNotesGenerator([])
        assert len(release_notes.parsers) == 3


class TestDirectoryReleaseNotesGenerator(unittest.TestCase):

    def test_init_parser(self):
        release_notes = DirectoryReleaseNotesGenerator('change_notes')
        assert len(release_notes.parsers) == 3


class TestBaseChangeNotesParser(unittest.TestCase):
    pass


class TestChangeNotesLinesParser(unittest.TestCase):

    def test_init_empty_start_line(self):
        self.assertRaises(ValueError, ChangeNotesLinesParser, None, None, '')

    def test_parse_no_start_line(self):
        start_line = '# Start Line'
        change_note = 'foo\r\nbar\r\n'
        parser = ChangeNotesLinesParser(None, None, start_line)
        parser.parse(change_note)
        self.assertEqual(parser.content, [])

    def test_parse_start_line_no_content(self):
        start_line = '# Start Line'
        change_note = '{}\r\n\r\n'.format(start_line)
        parser = ChangeNotesLinesParser(None, None, start_line)
        parser.parse(change_note)
        self.assertEqual(parser.content, [])

    def test_parse_start_line_no_end_line(self):
        start_line = '# Start Line'
        change_note = '{}\r\nfoo\r\nbar'.format(start_line)
        parser = ChangeNotesLinesParser(None, None, start_line)
        parser.parse(change_note)
        self.assertEqual(parser.content, ['foo', 'bar'])

    def test_parse_start_line_no_content_no_end_line(self):
        start_line = '# Start Line'
        change_note = start_line
        parser = ChangeNotesLinesParser(None, None, start_line)
        parser.parse(change_note)
        self.assertEqual(parser.content, [])

    def test_parse_multiple_start_lines_without_end_lines(self):
        start_line = '# Start Line'
        change_note = '{0}\r\nfoo\r\n{0}\r\nbar\r\n'.format(start_line)
        parser = ChangeNotesLinesParser(None, None, start_line)
        parser.parse(change_note)
        self.assertEqual(parser.content, ['foo', 'bar'])

    def test_parse_multiple_start_lines_with_end_lines(self):
        start_line = '# Start Line'
        change_note = '{0}\r\nfoo\r\n\r\n{0}\r\nbar\r\n\r\n'.format(start_line)
        parser = ChangeNotesLinesParser(None, None, start_line)
        parser.parse(change_note)
        self.assertEqual(parser.content, ['foo', 'bar'])

    def test_render_no_content(self):
        start_line = '# Start Line'
        parser = ChangeNotesLinesParser(None, None, start_line)
        self.assertEqual(parser.render(), None)

    def test_render_one_content(self):
        title = 'Title'
        start_line = '# Start Line'
        parser = ChangeNotesLinesParser(None, title, start_line)
        content = ['foo']
        parser.content = content
        self.assertEqual(parser.render(),
                         '# {}\r\n{}'.format(title, content[0]))

    def test_render_multiple_content(self):
        title = 'Title'
        start_line = '# Start Line'
        parser = ChangeNotesLinesParser(None, title, start_line)
        content = ['foo', 'bar']
        parser.content = content
        self.assertEqual(parser.render(),
                         '# {}\r\n{}'.format(title, '\r\n'.join(content)))


class TestIssuesParser(unittest.TestCase):

    def test_issue_numbers(self):
        start_line = '# Issues'
        change_note = '{}\r\nfix #2\r\nfix #3\r\nfix #5\r\n'.format(start_line)
        parser = IssuesParser(None, None, start_line)
        parser.parse(change_note)
        self.assertEqual(parser.content, [2, 3, 5])

    def test_issue_numbers_and_other_numbers(self):
        start_line = '# Issues'
        change_note = '{}\r\nfixes #2 but not # 3 or 5'.format(start_line)
        parser = IssuesParser(None, None, start_line)
        parser.parse(change_note)
        self.assertEqual(parser.content, [2])

    def test_multiple_issue_numbers_per_line(self):
        start_line = '# Issues'
        change_note = '{}\r\nfix #2 also does fix #3 and fix #5\r\n'.format(
            start_line)
        parser = IssuesParser(None, None, start_line)
        parser.parse(change_note)
        self.assertEqual(parser.content, [2, 3, 5])


class TestGithubIssuesParser(unittest.TestCase):
<<<<<<< HEAD
    pass

class TestBaseChangeNotesProvider(unittest.TestCase):

    def test_init(self):
        provider = BaseChangeNotesProvider('test')
        assert provider.release_notes_generator == 'test'

    def test_call_raises_notimplemented(self):
        provider = BaseChangeNotesProvider('test')
        self.assertRaises(NotImplementedError, provider.__call__)
       
class TestStaticChangeNotesProvider(unittest.TestCase):
    
    def test_empty_list(self): 
        provider = StaticChangeNotesProvider('test', [])
        assert list(provider()) == []

    def test_single_item_list(self): 
        provider = StaticChangeNotesProvider('test', ['abc'])
        assert list(provider()) == ['abc']

    def test_multi_item_list(self): 
        provider = StaticChangeNotesProvider('test', ['abc','d','e'])
        assert list(provider()) == ['abc','d','e']

class TestDirectoryChangeNotesProvider(unittest.TestCase):

    def get_empty_dir(self):
        tempdir = tempfile.mkdtemp()
        return os.path.join(tempdir)

    def get_dir_content(self, path):
        dir_content = [] 
        for item in os.listdir(path):
            item_path = '{}/{}'.format(path, item)
            dir_content.append(open(item_path, 'r').read())
        return dir_content

    def test_empty_directory(self): 
        directory = self.get_empty_dir()
        provider = DirectoryChangeNotesProvider('test', directory)
        dir_content = self.get_dir_content(directory)
        assert list(provider()) == dir_content    
        shutil.rmtree(directory)
        

    def test_single_item_directory(self): 
        directory = '{}/change_notes/single/'.format(__location__)
        provider = DirectoryChangeNotesProvider('test', directory)
        dir_content = self.get_dir_content(directory)
        assert list(provider()) == dir_content

    def test_multi_item_directory(self): 
        directory = '{}/change_notes/multi/'.format(__location__)
        provider = DirectoryChangeNotesProvider('test', directory)
        dir_content = self.get_dir_content(directory)
        assert list(provider()) == dir_content
=======

    def test_issue_numbers(self):
        start_line = '# Issues'
        change_note = '{}\r\nFixes #2, Closed #3 and Resolve #5'.format(
            start_line)
        parser = GithubIssuesParser(None, None, start_line)
        parser.parse(change_note)
        self.assertEqual(parser.content, [2, 3, 5])

    def test_issue_numbers_and_other_numbers(self):
        start_line = '# Issues'
        change_note = '{}\r\nFixes #2 but not #5'.format(
            start_line)
        parser = GithubIssuesParser(None, None, start_line)
        parser.parse(change_note)
        self.assertEqual(parser.content, [2])

    def test_no_issue_numbers(self):
        start_line = '# Issues'
        change_note = '{}\r\n#2 and #3 are fixed by this change'.format(
            start_line)
        parser = GithubIssuesParser(None, None, start_line)
        parser.parse(change_note)
        self.assertEqual(parser.content, [])
>>>>>>> 3e86d743
<|MERGE_RESOLUTION|>--- conflicted
+++ resolved
@@ -159,8 +159,30 @@
 
 
 class TestGithubIssuesParser(unittest.TestCase):
-<<<<<<< HEAD
-    pass
+
+    def test_issue_numbers(self):
+        start_line = '# Issues'
+        change_note = '{}\r\nFixes #2, Closed #3 and Resolve #5'.format(
+            start_line)
+        parser = GithubIssuesParser(None, None, start_line)
+        parser.parse(change_note)
+        self.assertEqual(parser.content, [2, 3, 5])
+
+    def test_issue_numbers_and_other_numbers(self):
+        start_line = '# Issues'
+        change_note = '{}\r\nFixes #2 but not #5'.format(
+            start_line)
+        parser = GithubIssuesParser(None, None, start_line)
+        parser.parse(change_note)
+        self.assertEqual(parser.content, [2])
+
+    def test_no_issue_numbers(self):
+        start_line = '# Issues'
+        change_note = '{}\r\n#2 and #3 are fixed by this change'.format(
+            start_line)
+        parser = GithubIssuesParser(None, None, start_line)
+        parser.parse(change_note)
+        self.assertEqual(parser.content, [])
 
 class TestBaseChangeNotesProvider(unittest.TestCase):
 
@@ -217,30 +239,4 @@
         directory = '{}/change_notes/multi/'.format(__location__)
         provider = DirectoryChangeNotesProvider('test', directory)
         dir_content = self.get_dir_content(directory)
-        assert list(provider()) == dir_content
-=======
-
-    def test_issue_numbers(self):
-        start_line = '# Issues'
-        change_note = '{}\r\nFixes #2, Closed #3 and Resolve #5'.format(
-            start_line)
-        parser = GithubIssuesParser(None, None, start_line)
-        parser.parse(change_note)
-        self.assertEqual(parser.content, [2, 3, 5])
-
-    def test_issue_numbers_and_other_numbers(self):
-        start_line = '# Issues'
-        change_note = '{}\r\nFixes #2 but not #5'.format(
-            start_line)
-        parser = GithubIssuesParser(None, None, start_line)
-        parser.parse(change_note)
-        self.assertEqual(parser.content, [2])
-
-    def test_no_issue_numbers(self):
-        start_line = '# Issues'
-        change_note = '{}\r\n#2 and #3 are fixed by this change'.format(
-            start_line)
-        parser = GithubIssuesParser(None, None, start_line)
-        parser.parse(change_note)
-        self.assertEqual(parser.content, [])
->>>>>>> 3e86d743
+        assert list(provider()) == dir_content